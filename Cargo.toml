--- conflicted
+++ resolved
@@ -19,12 +19,8 @@
 [workspace.dependencies]
 ahash = "0.8.11"
 anyhow = "1.0.98"
-<<<<<<< HEAD
-assert_matches = "1.5.0"
 async-trait = "0.1.88"
 bytes = "1.10.1"
-=======
->>>>>>> 525420a5
 camino = "1.1.9"
 chrono = { version = "0.4.41", features = ["serde"] }
 clap = { version = "4.5.37", features = ["derive", "string"] }
