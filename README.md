<div align="center" style="display: flex; flex-direction: column; gap: 0;">
    <img src="https://raw.githubusercontent.com/tombi-toml/tombi/refs/heads/main/docs/public/tombi.svg" alt="Logo" style="display: block; margin: 0;">
    <img src="https://raw.githubusercontent.com/tombi-toml/tombi/refs/heads/main/docs/public/demo.gif" style="display: block; margin: 0;" />
</div>

<div align="center">

[![VS Code Marketplace](https://img.shields.io/visual-studio-marketplace/v/tombi-toml.tombi?label=VS%20Code%20Marketplace&logo=visual-studio-code&labelColor=374151)](https://marketplace.visualstudio.com/items?itemName=tombi-toml.tombi)
[![open vsx](https://img.shields.io/open-vsx/v/tombi-toml/tombi?label=Open%20VSX%20Registry&labelColor=374151)](https://open-vsx.org/extension/tombi-toml/tombi)
[![pypi](https://img.shields.io/pypi/v/tombi.svg?labelColor=374151)](https://pypi.python.org/pypi/tombi)
[![npm](https://img.shields.io/npm/v/tombi.svg?labelColor=374151)](https://www.npmjs.com/package/tombi)
[![toml-test](https://github.com/tombi-toml/tombi/actions/workflows/toml-test.yml/badge.svg)](https://github.com/tombi-toml/tombi/actions)
[![GitHub license](https://badgen.net/github/license/Naereen/Strapdown.js?style=flat-square&labelColor=374151)](https://github.com/Naereen/StrapDown.js/blob/master/LICENSE)

</div>

<br>

<div align="center">
    <div align="center" style="font-size: 2.0em; margin-bottom: 30px;">
        <strong> 🦅&nbsp; Feature-Rich TOML Toolkit &nbsp 🦅</strong>
    </div>
    Tombi(鳶) provides a Formatter, Linter, and Language Server
    <br><br>
    <a href="https://tombi-toml.github.io/tombi" style="font-size: 1.2em; color: #007acc; text-decoration: none;">
        📚 Documentation here 📚
    </a>
</div>

<br>

<div align="center">
    <h2 align="center" style="font-size: 2.0em; margin-bottom: 30px;">
        <strong>Support</strong>
    </h2>
    ❤️ If you like this project and would like to support us ❤️
    <br><br>
    <a href="https://www.buymeacoffee.com/tombi" target="_blank">
        <img
            src="https://cdn.buymeacoffee.com/buttons/v2/default-yellow.png"
            alt="Buy Me A Coffee"
<<<<<<< HEAD
            style="width: 165px !important;"
=======
            style="width: 180px !important;"
>>>>>>> 35245e13
        >
    </a>
</div><|MERGE_RESOLUTION|>--- conflicted
+++ resolved
@@ -39,11 +39,7 @@
         <img
             src="https://cdn.buymeacoffee.com/buttons/v2/default-yellow.png"
             alt="Buy Me A Coffee"
-<<<<<<< HEAD
-            style="width: 165px !important;"
-=======
             style="width: 180px !important;"
->>>>>>> 35245e13
         >
     </a>
 </div>