--- conflicted
+++ resolved
@@ -40,27 +40,6 @@
                 minute,
                 second,
                 nanosecond: millisecond * 1_000_000,
-            },
-        }
-    }
-
-    pub fn from_ymd_hms_nano(
-        year: u16,
-        month: u8,
-        day: u8,
-        hour: u8,
-        minute: u8,
-        second: u8,
-        nanosecond: u32,
-    ) -> Self {
-        assert!(nanosecond < 1_000_000_000);
-        Self {
-            date: crate::private::Date { year, month, day },
-            time: crate::private::Time {
-                hour,
-                minute,
-                second,
-                nanosecond,
             },
         }
     }
@@ -156,7 +135,6 @@
     }
 }
 
-<<<<<<< HEAD
 #[cfg(feature = "serde")]
 impl<'de> serde::de::Deserialize<'de> for LocalDateTime {
     fn deserialize<D>(deserializer: D) -> Result<LocalDateTime, D::Error>
@@ -174,31 +152,5 @@
                 &Self::type_name(),
             )),
         }
-=======
-// NOTE: `chrono::DateTime<chrono::Local>` is not enough to represent local date time.
-//       `chrono::Local.from_local_datetime(native_date_time)` cannot uniquely determine the time zone in some cases, so we handle NativeDateTime.
-#[cfg(feature = "chrono")]
-impl From<chrono::NaiveDateTime> for LocalDateTime {
-    fn from(value: chrono::NaiveDateTime) -> Self {
-        use chrono::Datelike;
-        use chrono::Timelike;
-
-        Self::from_ymd_hms_nano(
-            value.year() as u16,
-            value.month() as u8,
-            value.day() as u8,
-            value.hour() as u8,
-            value.minute() as u8,
-            value.second() as u8,
-            value.nanosecond() as u32,
-        )
-    }
-}
-
-#[cfg(feature = "chrono")]
-impl From<chrono::DateTime<chrono::Local>> for LocalDateTime {
-    fn from(value: chrono::DateTime<chrono::Local>) -> Self {
-        value.naive_local().into()
->>>>>>> 9d7240f0
     }
 }