use std::sync::Arc;

use itertools::Itertools;
use tombi_ast::GetHeaderAccessors;
use tombi_comment_directive::value::{TableCommonFormatRules, TableCommonLintRules};
use tombi_comment_directive_serde::get_comment_directive_content;
use tombi_future::{BoxFuture, Boxable};
use tombi_schema_store::Accessor;

use crate::{edit::EditRecursive, rule::table_keys_order};

impl crate::Edit for tombi_ast::ArrayOfTable {
    fn edit<'a: 'b, 'b>(
        &'a self,
        node: &'a tombi_document_tree::Value,
        accessors: &'a [Accessor],
        source_path: Option<&'a std::path::Path>,
        current_schema: Option<&'a tombi_schema_store::CurrentSchema<'a>>,
        schema_context: &'a tombi_schema_store::SchemaContext<'a>,
    ) -> BoxFuture<'b, Vec<crate::Change>> {
        tracing::trace!("current_schema = {:?}", current_schema);

        async move {
<<<<<<< HEAD
            let Some(header_accessors) = self.get_header_accessor(schema_context.toml_version)
=======
            let mut changes = vec![];
            let Some(header_accessors) = self.get_header_accessors(schema_context.toml_version)
>>>>>>> 7d91ade4
            else {
                return Vec::with_capacity(0);
            };

            let comment_directive = get_comment_directive_content::<
                TableCommonFormatRules,
                TableCommonLintRules,
            >(self.comment_directives());

            node.edit_recursive(
                |node, accessors, current_schema| {
                    async move {
                        tracing::trace!("node = {:?}", node);
                        tracing::trace!("accessors = {:?}", accessors);
                        tracing::trace!("current_schema = {:?}", current_schema);

                        let mut changes = vec![];
                        for key_value in self.key_values() {
                            changes.extend(
                                key_value
                                    .edit(
                                        node,
                                        &accessors,
                                        source_path,
                                        current_schema.as_ref(),
                                        schema_context,
                                    )
                                    .await,
                            )
                        }
                        changes.extend(
                            table_keys_order(
                                node,
                                self.key_values().collect_vec(),
                                current_schema.as_ref(),
                                schema_context,
                                comment_directive,
                            )
                            .await,
                        );

                        changes
                    }
                    .boxed()
                },
                &header_accessors,
                Arc::from(accessors.to_vec()),
                current_schema.map(|current_schema| current_schema.clone()),
                schema_context,
            )
            .await
        }
        .boxed()
    }
}<|MERGE_RESOLUTION|>--- conflicted
+++ resolved
@@ -21,12 +21,7 @@
         tracing::trace!("current_schema = {:?}", current_schema);
 
         async move {
-<<<<<<< HEAD
-            let Some(header_accessors) = self.get_header_accessor(schema_context.toml_version)
-=======
-            let mut changes = vec![];
             let Some(header_accessors) = self.get_header_accessors(schema_context.toml_version)
->>>>>>> 7d91ade4
             else {
                 return Vec::with_capacity(0);
             };
