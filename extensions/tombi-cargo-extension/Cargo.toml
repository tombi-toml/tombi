[package]
name = "tombi-cargo-extension"
version.workspace = true
authors.workspace = true
edition.workspace = true
description = "Tombi extension for Cargo.toml"
repository.workspace = true
license.workspace = true

[dependencies]
<<<<<<< HEAD
cargo_metadata = { workspace = true }
itertools = { workspace = true }
tombi-ast = { workspace = true }
tombi-config = { workspace = true }
tombi-document-tree = { workspace = true }
tombi-extension = { workspace = true }
tombi-parser = { workspace = true }
tombi-schema-store = { workspace = true }
tombi-text = { workspace = true }
tower-lsp = { workspace = true }
tracing = { workspace = true }
=======
cargo_metadata.workspace = true
itertools.workspace = true
tombi-ast.workspace = true
tombi-config.workspace = true
tombi-document-tree.workspace = true
tombi-extension.workspace = true
tombi-parser.workspace = true
tombi-text.workspace = true
tower-lsp.workspace = true
tracing.workspace = true
>>>>>>> b6fa9ab9
<|MERGE_RESOLUTION|>--- conflicted
+++ resolved
@@ -8,19 +8,6 @@
 license.workspace = true
 
 [dependencies]
-<<<<<<< HEAD
-cargo_metadata = { workspace = true }
-itertools = { workspace = true }
-tombi-ast = { workspace = true }
-tombi-config = { workspace = true }
-tombi-document-tree = { workspace = true }
-tombi-extension = { workspace = true }
-tombi-parser = { workspace = true }
-tombi-schema-store = { workspace = true }
-tombi-text = { workspace = true }
-tower-lsp = { workspace = true }
-tracing = { workspace = true }
-=======
 cargo_metadata.workspace = true
 itertools.workspace = true
 tombi-ast.workspace = true
@@ -30,5 +17,4 @@
 tombi-parser.workspace = true
 tombi-text.workspace = true
 tower-lsp.workspace = true
-tracing.workspace = true
->>>>>>> b6fa9ab9
+tracing.workspace = true