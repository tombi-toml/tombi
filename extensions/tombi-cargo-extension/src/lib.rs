mod goto_declaration;
mod goto_definition;

use glob;
pub use goto_declaration::goto_declaration;
pub use goto_definition::goto_definition;
use itertools::Itertools;
use tombi_ast::AstNode;
use tombi_config::TomlVersion;
use tombi_document_tree::{TryIntoDocumentTree, ValueImpl};
use tombi_schema_store::{dig_accessors, match_accessors};
use tower_lsp::lsp_types::Url;

#[derive(Debug, Clone)]
struct CrateLocation {
    cargo_toml_path: std::path::PathBuf,
    package_name_key_range: tombi_text::Range,
}

impl From<CrateLocation> for Option<tombi_extension::DefinitionLocation> {
    fn from(crate_location: CrateLocation) -> Self {
        let Ok(uri) = Url::from_file_path(&crate_location.cargo_toml_path) else {
            return None;
        };

        Some(tombi_extension::DefinitionLocation {
            uri,
            range: crate_location.package_name_key_range,
        })
    }
}

fn load_cargo_toml(
    cargo_toml_path: &std::path::Path,
    toml_version: TomlVersion,
) -> Option<tombi_document_tree::DocumentTree> {
    let Some(toml_text) = std::fs::read_to_string(cargo_toml_path).ok() else {
        return None;
    };

    let Some(root) = tombi_ast::Root::cast(tombi_parser::parse(&toml_text).into_syntax_node())
    else {
        return None;
    };

    root.try_into_document_tree(toml_version).ok()
}

fn find_workspace_cargo_toml(
    cargo_toml_path: &std::path::Path,
    toml_version: TomlVersion,
) -> Option<(std::path::PathBuf, tombi_document_tree::DocumentTree)> {
    let Some(mut current_dir) = cargo_toml_path.parent() else {
        return None;
    };

    while let Some(target_dir) = current_dir.parent() {
        current_dir = target_dir;
        let workspace_cargo_toml_path = current_dir.join("Cargo.toml");

        if workspace_cargo_toml_path.exists() {
            let Some(document_tree) = load_cargo_toml(&workspace_cargo_toml_path, toml_version)
            else {
                continue;
            };

            if document_tree.contains_key("workspace") {
                return Some((workspace_cargo_toml_path, document_tree));
            };
        }
    }

    None
}

fn get_subcrate_cargo_toml(
    workspace_cargo_toml_path: &std::path::Path,
    subcrate_path: &std::path::Path,
    toml_version: TomlVersion,
) -> Option<(std::path::PathBuf, tombi_document_tree::DocumentTree)> {
    let mut subcrate_path = subcrate_path.to_path_buf();
    if !subcrate_path.is_absolute() {
        if let Some(workspace_dir) = workspace_cargo_toml_path.parent() {
            subcrate_path = workspace_dir.join(subcrate_path);
        }
    }

    let subcrate_cargo_toml_path = subcrate_path.join("Cargo.toml");
    if !subcrate_cargo_toml_path.exists() {
        return None;
    }

    let Some(document_tree) = load_cargo_toml(&subcrate_cargo_toml_path, toml_version) else {
        return None;
    };

    Some((subcrate_cargo_toml_path, document_tree))
}

/// Get the location of the workspace Cargo.toml.
///
/// ```toml
/// [project]
/// name = "my_project"
/// version = { workspace = true }
///
/// [dependencies]
/// tombi-ast = { workspace = true }
/// ```
fn get_workspace_cargo_toml_location(
    accessors: &[tombi_schema_store::Accessor],
    cargo_toml_path: &std::path::Path,
    toml_version: TomlVersion,
    jump_to_subcrate: bool,
) -> Result<Option<tombi_extension::DefinitionLocation>, tower_lsp::jsonrpc::Error> {
    assert!(matches!(
        accessors.last(),
        Some(tombi_schema_store::Accessor::Key(key)) if key == "workspace"
    ));

    let Some((workspace_cargo_toml_path, workspace_cargo_toml_document_tree)) =
        find_workspace_cargo_toml(cargo_toml_path, toml_version)
    else {
        return Ok(None);
    };

    let keys = {
        let mut sanitized_keys = if let tombi_schema_store::Accessor::Key(key) = &accessors[0] {
            vec![sanitize_dependency_key(key)]
        } else {
            return Ok(None);
        };
        sanitized_keys.extend(accessors[1..].iter().filter_map(|accessor| {
            if let tombi_schema_store::Accessor::Key(key) = accessor {
                Some(key.as_str())
            } else {
                None
            }
        }));
        sanitized_keys
    };

    let Some((key, value)) = tombi_document_tree::dig_keys(
        &workspace_cargo_toml_document_tree,
        &std::iter::once("workspace")
            .chain(keys[..keys.len() - 1].iter().copied())
            .collect_vec(),
    ) else {
        return Ok(None);
    };

    if jump_to_subcrate
        && matches!(
            keys.first(),
            Some(key) if *key == "dependencies" || *key == "dev-dependencies" || *key == "build-dependencies"
        )
    {
        if let tombi_document_tree::Value::Table(table) = value {
            if let Some(tombi_document_tree::Value::String(subcrate_path)) = table.get("path") {
                if let Some((subcrate_cargo_toml_path, subcrate_document_tree)) =
                    get_subcrate_cargo_toml(
                        &workspace_cargo_toml_path,
                        std::path::Path::new(subcrate_path.value()),
                        toml_version,
                    )
                {
                    if let Some((_, tombi_document_tree::Value::String(package_name))) =
                        tombi_document_tree::dig_keys(&subcrate_document_tree, &["package", "name"])
                    {
                        return Ok(Some(tombi_extension::DefinitionLocation::new(
                            Url::from_file_path(subcrate_cargo_toml_path).unwrap(),
                            package_name.range(),
                        )));
                    }
                }
            }
        }
    }

    let Ok(workspace_cargo_toml_uri) = Url::from_file_path(&workspace_cargo_toml_path) else {
        return Ok(None);
    };

    Ok(Some(tombi_extension::DefinitionLocation::new(
        workspace_cargo_toml_uri,
        key.range().into(),
    )))
}

/// Get the location of the crate path in the workspace.
///
/// ```toml
/// [workspace.dependencies]
/// tombi-ast█ = { path = "crates/tombi-ast" }
/// ```
fn goto_dependency_crates(
    workspace_document_tree: &tombi_document_tree::DocumentTree,
    accessors: &[tombi_schema_store::Accessor],
    workspace_cargo_toml_path: &std::path::Path,
    toml_version: TomlVersion,
    jump_to_subcrate: bool,
) -> Result<Vec<tombi_extension::DefinitionLocation>, tower_lsp::jsonrpc::Error> {
    assert!(
        match_accessors!(accessors, ["workspace", "dependencies", _])
            || match_accessors!(accessors, ["dependencies", _])
            || match_accessors!(accessors, ["dev-dependencies", _])
            || match_accessors!(accessors, ["build-dependencies", _])
    );

    let Some((tombi_schema_store::Accessor::Key(crate_name), crate_value)) =
        tombi_schema_store::dig_accessors(&workspace_document_tree, accessors)
    else {
        return Ok(Vec::with_capacity(0));
    };

    let is_workspace_cargo_toml = match_accessors!(accessors[..1], ["workspace"]);
    let mut locations = Vec::new();
    if let tombi_document_tree::Value::Table(table) = crate_value {
        if let Some(tombi_document_tree::Value::String(subcrate_path)) = table.get("path") {
            if let Some((subcrate_cargo_toml_path, subcrate_document_tree)) =
                get_subcrate_cargo_toml(
                    &workspace_cargo_toml_path,
                    std::path::Path::new(subcrate_path.value()),
                    toml_version,
                )
            {
                if let Some((_, tombi_document_tree::Value::String(package_name))) =
                    tombi_document_tree::dig_keys(&subcrate_document_tree, &["package", "name"])
                {
                    locations.push(tombi_extension::DefinitionLocation::new(
                        Url::from_file_path(subcrate_cargo_toml_path).unwrap(),
                        package_name.range(),
                    ));
                }
            }
        } else if let Some(tombi_document_tree::Value::Boolean(has_workspace)) =
            table.get("workspace")
        {
            if has_workspace.value() {
                let mut accessors = accessors.iter().map(Clone::clone).collect_vec();
                accessors.push(tombi_schema_store::Accessor::Key("workspace".to_string()));
                if is_workspace_cargo_toml {
                    locations.extend(goto_definition_for_workspace_cargo_toml(
                        workspace_document_tree,
                        &accessors,
                        workspace_cargo_toml_path,
                        toml_version,
                        jump_to_subcrate,
                    )?);
                } else {
                    locations.extend(goto_definition_for_crate_cargo_toml(
                        workspace_document_tree,
                        &accessors,
                        workspace_cargo_toml_path,
                        toml_version,
                        jump_to_subcrate,
                    )?);
                }
            }
        }
    }
    if is_workspace_cargo_toml {
        for crate_location in goto_workspace_member_crates(
            workspace_document_tree,
            accessors,
            workspace_cargo_toml_path,
            toml_version,
        )? {
            let Some(crate_document_tree) =
                load_cargo_toml(&crate_location.cargo_toml_path, toml_version)
            else {
                continue;
            };

            for dependency_key in ["dependencies", "dev-dependencies", "build-dependencies"] {
                if let Some((crate_key, _)) = tombi_document_tree::dig_keys(
                    &crate_document_tree,
                    &[dependency_key, &crate_name],
                ) {
                    if let Some(mut definition_location) =
                        Option::<tombi_extension::DefinitionLocation>::from(crate_location.clone())
                    {
                        definition_location.range = crate_key.range();
                        locations.push(definition_location);
                    }
                }
            }
        }
    }

    Ok(locations)
}

/// Get the location of the crate path in the workspace.
///
/// ```toml
/// [workspace.dependencies]
/// tombi-ast = { path█ = "crates/tombi-ast" }
/// ```
fn goto_crate_package(
    workspace_document_tree: &tombi_document_tree::DocumentTree,
    accessors: &[tombi_schema_store::Accessor],
    workspace_cargo_toml_path: &std::path::Path,
    toml_version: TomlVersion,
) -> Result<Option<tombi_extension::DefinitionLocation>, tower_lsp::jsonrpc::Error> {
    assert!(
        match_accessors!(accessors, ["workspace", "dependencies", _, "path"])
            || match_accessors!(accessors, ["dependencies", _, "path"])
            || match_accessors!(accessors, ["dev-dependencies", _, "path"])
            || match_accessors!(accessors, ["build-dependencies", _, "path"])
    );

    let Some((_, value)) = tombi_schema_store::dig_accessors(&workspace_document_tree, accessors)
    else {
        return Ok(None);
    };

    if value.value_type() == tombi_document_tree::ValueType::String {
        let subcrate_path = match value {
            tombi_document_tree::Value::String(path) => path,
            _ => unreachable!(),
        };

        if let Some((subcrate_cargo_toml_path, subcrate_document_tree)) = get_subcrate_cargo_toml(
            &workspace_cargo_toml_path,
            std::path::Path::new(subcrate_path.value()),
            toml_version,
        ) {
            if let Some((_, tombi_document_tree::Value::String(package_name))) =
                tombi_document_tree::dig_keys(&subcrate_document_tree, &["package", "name"])
            {
                return Ok(Some(tombi_extension::DefinitionLocation::new(
                    Url::from_file_path(subcrate_cargo_toml_path).unwrap(),
                    package_name.range(),
                )));
            }
        }
    }

    Ok(None)
}

/// Sanitize the dependency key to be "dependencies" if it is "dev-dependencies" or "build-dependencies".
///
/// This is because the dependency key is always "dependencies" in the workspace Cargo.toml.
#[inline]
fn sanitize_dependency_key(key: &str) -> &str {
    if matches!(key, "dev-dependencies" | "build-dependencies") {
        "dependencies"
    } else {
        key
    }
}

fn find_package_cargo_toml_paths<'a>(
    member_patterns: &'a [&'a tombi_document_tree::String],
    exclude_patterns: &'a [&'a tombi_document_tree::String],
    workspace_dir_path: &'a std::path::Path,
) -> impl Iterator<Item = (&'a tombi_document_tree::String, std::path::PathBuf)> + 'a {
    let exclude_patterns = exclude_patterns
        .iter()
        .filter_map(|pattern| match glob::Pattern::new(pattern.value()) {
            Ok(exclude_glob) => Some(exclude_glob),
            Err(_) => None,
        })
        .collect_vec();

    member_patterns
        .iter()
        .filter_map(move |&member_pattern| {
            let mut cargo_toml_paths = vec![];

            let mut member_pattern_path =
                std::path::Path::new(member_pattern.value()).to_path_buf();
            if !member_pattern_path.is_absolute() {
                member_pattern_path = workspace_dir_path.join(member_pattern_path);
            }

            // Find matching paths using glob
            let mut candidate_paths = match glob::glob(&member_pattern_path.to_string_lossy()) {
                Ok(paths) => paths,
                Err(_) => return None,
            };

            // Check if any path matches and is not excluded
            while let Some(Ok(candidate_path)) = candidate_paths.next() {
                // Skip if the path doesn't contain Cargo.toml
                let cargo_toml_path = if candidate_path.is_dir() {
                    candidate_path.join("Cargo.toml")
                } else {
                    continue;
                };

                if !cargo_toml_path.exists() || !cargo_toml_path.is_file() {
                    continue;
                }

                // Check if the path is excluded
                let is_excluded = exclude_patterns.iter().any(|exclude_pattern| {
                    exclude_pattern.matches(&cargo_toml_path.to_string_lossy())
                });

                if !is_excluded {
                    cargo_toml_paths.push((member_pattern, cargo_toml_path));
                }
            }

            if !cargo_toml_paths.is_empty() {
                Some(cargo_toml_paths)
            } else {
                None
            }
        })
        .flatten()
}

fn goto_definition_for_workspace_cargo_toml(
    workspace_document_tree: &tombi_document_tree::DocumentTree,
    accessors: &[tombi_schema_store::Accessor],
    workspace_cargo_toml_path: &std::path::Path,
    toml_version: TomlVersion,
    jump_to_subcrate: bool,
) -> Result<Vec<tombi_extension::DefinitionLocation>, tower_lsp::jsonrpc::Error> {
    if match_accessors!(accessors, ["workspace", "dependencies", _]) {
        goto_dependency_crates(
            workspace_document_tree,
            accessors,
            workspace_cargo_toml_path,
            toml_version,
            jump_to_subcrate,
        )
    } else if match_accessors!(accessors, ["workspace", "dependencies", _, "path"]) {
        match goto_crate_package(
            workspace_document_tree,
            accessors,
            workspace_cargo_toml_path,
            toml_version,
        )? {
            Some(location) => Ok(vec![location]),
            None => Ok(Vec::with_capacity(0)),
        }
    } else if match_accessors!(accessors, ["workspace", "members"]) {
        get_dependencies_workspace_members(
            workspace_document_tree,
            accessors,
            workspace_cargo_toml_path,
            toml_version,
        )
        .map(|locations| locations.into_iter().filter_map(Into::into).collect_vec())
    } else if match_accessors!(accessors, ["workspace", "members", _]) {
        goto_workspace_member_crates(
            workspace_document_tree,
            accessors,
            workspace_cargo_toml_path,
            toml_version,
        )
        .map(|locations| locations.into_iter().filter_map(Into::into).collect_vec())
    } else {
        Ok(Vec::with_capacity(0))
    }
}

fn goto_definition_for_crate_cargo_toml(
    document_tree: &tombi_document_tree::DocumentTree,
    accessors: &[tombi_schema_store::Accessor],
    cargo_toml_path: &std::path::Path,
    toml_version: TomlVersion,
    jump_to_subcrate: bool,
) -> Result<Vec<tombi_extension::DefinitionLocation>, tower_lsp::jsonrpc::Error> {
    let location = if match_accessors!(accessors, ["dependencies", _])
        || match_accessors!(accessors, ["dev-dependencies", _])
        || match_accessors!(accessors, ["build-dependencies", _])
    {
<<<<<<< HEAD
        return goto_dependency_crates(document_tree, accessors, cargo_toml_path, toml_version);
=======
        return get_dependencies_crate_locations(
            document_tree,
            accessors,
            cargo_toml_path,
            toml_version,
            jump_to_subcrate,
        );
>>>>>>> 01b99377
    } else if matches!(accessors.last(), Some(tombi_schema_store::Accessor::Key(key)) if key == "workspace")
    {
        get_workspace_cargo_toml_location(
            accessors,
            cargo_toml_path,
            toml_version,
            jump_to_subcrate,
        )
    } else if match_accessors!(accessors, ["dependencies", _, "path"])
        || match_accessors!(accessors, ["dev-dependencies", _, "path"])
        || match_accessors!(accessors, ["build-dependencies", _, "path"])
    {
        goto_crate_package(document_tree, accessors, cargo_toml_path, toml_version)
    } else {
        Ok(None)
    }?;

    match location {
        Some(location) => Ok(vec![location]),
        None => Ok(Vec::with_capacity(0)),
    }
}

fn goto_workspace_member_crates(
    workspace_document_tree: &tombi_document_tree::DocumentTree,
    accessors: &[tombi_schema_store::Accessor],
    workspace_cargo_toml_path: &std::path::Path,
    toml_version: TomlVersion,
) -> Result<Vec<CrateLocation>, tower_lsp::jsonrpc::Error> {
    let member_patterns = if match_accessors!(accessors, ["workspace", "members", _]) {
        let Some((_, tombi_document_tree::Value::String(member))) =
            dig_accessors(workspace_document_tree, accessors)
        else {
            return Ok(Vec::with_capacity(0));
        };
        vec![member]
    } else {
        match tombi_document_tree::dig_keys(workspace_document_tree, &["workspace", "members"]) {
            Some((_, tombi_document_tree::Value::Array(members))) => members
                .iter()
                .filter_map(|member| match member {
                    tombi_document_tree::Value::String(member_pattern) => Some(member_pattern),
                    _ => None,
                })
                .collect_vec(),
            _ => vec![],
        }
    };

    let Some(workspace_dir_path) = workspace_cargo_toml_path.parent() else {
        return Ok(Vec::with_capacity(0));
    };

    let exclude_patterns =
        match tombi_document_tree::dig_keys(workspace_document_tree, &["workspace", "exclude"]) {
            Some((_, tombi_document_tree::Value::Array(exclude))) => exclude
                .iter()
                .filter_map(|member| match member {
                    tombi_document_tree::Value::String(member_pattern) => Some(member_pattern),
                    _ => None,
                })
                .collect_vec(),
            _ => Vec::with_capacity(0),
        };

    let mut locations = Vec::new();
    for (_, cargo_toml_path) in crate::find_package_cargo_toml_paths(
        &member_patterns,
        &exclude_patterns,
        workspace_dir_path,
    ) {
        let Some(member_document_tree) = crate::load_cargo_toml(&cargo_toml_path, toml_version)
        else {
            continue;
        };

        let Some((_, tombi_document_tree::Value::String(package_name))) =
            tombi_document_tree::dig_keys(&member_document_tree, &["package", "name"])
        else {
            continue;
        };

        locations.push(CrateLocation {
            cargo_toml_path,
            package_name_key_range: package_name.range(),
        });
    }

    Ok(locations)
}<|MERGE_RESOLUTION|>--- conflicted
+++ resolved
@@ -440,7 +440,7 @@
             None => Ok(Vec::with_capacity(0)),
         }
     } else if match_accessors!(accessors, ["workspace", "members"]) {
-        get_dependencies_workspace_members(
+        goto_workspace_member_crates(
             workspace_document_tree,
             accessors,
             workspace_cargo_toml_path,
@@ -471,17 +471,13 @@
         || match_accessors!(accessors, ["dev-dependencies", _])
         || match_accessors!(accessors, ["build-dependencies", _])
     {
-<<<<<<< HEAD
-        return goto_dependency_crates(document_tree, accessors, cargo_toml_path, toml_version);
-=======
-        return get_dependencies_crate_locations(
+        return goto_dependency_crates(
             document_tree,
             accessors,
             cargo_toml_path,
             toml_version,
             jump_to_subcrate,
         );
->>>>>>> 01b99377
     } else if matches!(accessors.last(), Some(tombi_schema_store::Accessor::Key(key)) if key == "workspace")
     {
         get_workspace_cargo_toml_location(
