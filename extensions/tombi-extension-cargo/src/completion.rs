--- conflicted
+++ resolved
@@ -284,14 +284,9 @@
     features_accessors: &'a [Accessor],
     position: tombi_text::Position,
     toml_version: TomlVersion,
-<<<<<<< HEAD
     editing_feature_string: Option<&'a tombi_document_tree::String>,
-) -> BoxFuture<'b, Result<Option<Vec<CompletionContent>>, tower_lsp::jsonrpc::Error>> {
-=======
-    editting_feature_string: Option<&'a tombi_document_tree::String>,
 ) -> tombi_future::BoxFuture<'b, Result<Option<Vec<CompletionContent>>, tower_lsp::jsonrpc::Error>>
 {
->>>>>>> 0adfd11c
     async move {
         // Check if this is a path dependency
         let features = if let Some((_, tombi_document_tree::Value::String(path_value))) =
