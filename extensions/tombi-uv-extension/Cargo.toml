[package]
name = "tombi-uv-extension"
version.workspace = true
authors.workspace = true
edition.workspace = true
description = "Tombi extension for uv Python project management"
repository.workspace = true
license.workspace = true

[dependencies]
<<<<<<< HEAD
glob = { workspace = true }
itertools = { workspace = true }
tombi-ast = { workspace = true }
tombi-config = { workspace = true }
tombi-document-tree = { workspace = true }
tombi-extension = { workspace = true }
tombi-parser = { workspace = true }
tombi-schema-store = { workspace = true }
tombi-text = { workspace = true }
tower-lsp = { workspace = true }
tracing = { workspace = true }
=======
glob.workspace = true
itertools.workspace = true
tombi-ast.workspace = true
tombi-config.workspace = true
tombi-document-tree.workspace = true
tombi-extension.workspace = true
tombi-parser.workspace = true
tombi-text.workspace = true
tower-lsp.workspace = true
tracing.workspace = true
>>>>>>> b6fa9ab9

[dev-dependencies]
tombi-test-lib.workspace = true<|MERGE_RESOLUTION|>--- conflicted
+++ resolved
@@ -8,19 +8,6 @@
 license.workspace = true
 
 [dependencies]
-<<<<<<< HEAD
-glob = { workspace = true }
-itertools = { workspace = true }
-tombi-ast = { workspace = true }
-tombi-config = { workspace = true }
-tombi-document-tree = { workspace = true }
-tombi-extension = { workspace = true }
-tombi-parser = { workspace = true }
-tombi-schema-store = { workspace = true }
-tombi-text = { workspace = true }
-tower-lsp = { workspace = true }
-tracing = { workspace = true }
-=======
 glob.workspace = true
 itertools.workspace = true
 tombi-ast.workspace = true
@@ -31,7 +18,6 @@
 tombi-text.workspace = true
 tower-lsp.workspace = true
 tracing.workspace = true
->>>>>>> b6fa9ab9
 
 [dev-dependencies]
 tombi-test-lib.workspace = true