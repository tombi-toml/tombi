--- conflicted
+++ resolved
@@ -52,12 +52,7 @@
             tombi_schema_store::SchemaStore::new_with_options(tombi_schema_store::Options {
                 offline: None,
                 strict: schema_options.and_then(|schema_options| schema_options.strict()),
-<<<<<<< HEAD
-                no_cache: Some(true),
-                cache_ttl: None,
-=======
                 cache: None,
->>>>>>> 0adfd11c
             });
 
         if let Err(error) = schema_store
@@ -138,12 +133,7 @@
             tombi_schema_store::SchemaStore::new_with_options(tombi_schema_store::Options {
                 offline: None,
                 strict: schema_options.and_then(|schema_options| schema_options.strict()),
-<<<<<<< HEAD
-                no_cache: Some(true),
-                cache_ttl: None,
-=======
                 cache: None,
->>>>>>> 0adfd11c
             });
 
         if let Err(error) = schema_store
